<<<<<<< HEAD
import express from "express";
import { authenticateToken } from "../middleware/auth";
import type { AuthenticatedRequest } from "../types/express";
=======
import express from 'express'
import { authenticateToken } from '../middleware/auth'
import { getProfile } from '../controllers/authController'
>>>>>>> 8bfee115

const router = express.Router();

<<<<<<< HEAD
// GET /api/users/profile - Get user profile (protected route example)
router.get(
  "/profile",
  authenticateToken,
  async (req: AuthenticatedRequest, res) => {
    try {
      res.json({
        message: "This endpoint requires authentication",
        user: { id: req.userId },
      });
    } catch (error) {
      res.status(500).json({ error: "Server error" });
    }
  },
);
=======
// GET /api/users/profile - Get user profile (protected route)
router.get('/profile', authenticateToken, getProfile)
>>>>>>> 8bfee115

export default router;<|MERGE_RESOLUTION|>--- conflicted
+++ resolved
@@ -1,34 +1,10 @@
-<<<<<<< HEAD
-import express from "express";
-import { authenticateToken } from "../middleware/auth";
-import type { AuthenticatedRequest } from "../types/express";
-=======
 import express from 'express'
 import { authenticateToken } from '../middleware/auth'
 import { getProfile } from '../controllers/authController'
->>>>>>> 8bfee115
 
 const router = express.Router();
 
-<<<<<<< HEAD
-// GET /api/users/profile - Get user profile (protected route example)
-router.get(
-  "/profile",
-  authenticateToken,
-  async (req: AuthenticatedRequest, res) => {
-    try {
-      res.json({
-        message: "This endpoint requires authentication",
-        user: { id: req.userId },
-      });
-    } catch (error) {
-      res.status(500).json({ error: "Server error" });
-    }
-  },
-);
-=======
 // GET /api/users/profile - Get user profile (protected route)
 router.get('/profile', authenticateToken, getProfile)
->>>>>>> 8bfee115
 
 export default router;