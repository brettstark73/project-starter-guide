import { render, screen } from '@testing-library/react'
import Home from '../page'

describe('Home page', () => {
  it('renders key sections', () => {
    render(<Home />)

    // Validate core page structure (not specific marketing copy)
    expect(screen.getByRole('navigation')).toBeInTheDocument()
<<<<<<< HEAD
    expect(
      screen.getByRole('heading', { name: /everything you need to succeed/i })
    ).toBeInTheDocument()
=======
    expect(screen.getByRole('heading', { level: 1 })).toBeInTheDocument() // Hero h1 exists
>>>>>>> 8bfee115
    expect(screen.getByRole('region', { name: /pricing/i })).toBeInTheDocument()
    expect(screen.getByText(/© 2024 saas starter/i)).toBeInTheDocument()
  })
})<|MERGE_RESOLUTION|>--- conflicted
+++ resolved
@@ -7,13 +7,9 @@
 
     // Validate core page structure (not specific marketing copy)
     expect(screen.getByRole('navigation')).toBeInTheDocument()
-<<<<<<< HEAD
     expect(
       screen.getByRole('heading', { name: /everything you need to succeed/i })
     ).toBeInTheDocument()
-=======
-    expect(screen.getByRole('heading', { level: 1 })).toBeInTheDocument() // Hero h1 exists
->>>>>>> 8bfee115
     expect(screen.getByRole('region', { name: /pricing/i })).toBeInTheDocument()
     expect(screen.getByText(/© 2024 saas starter/i)).toBeInTheDocument()
   })
