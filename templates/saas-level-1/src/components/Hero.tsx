import Link from 'next/link'
import { ArrowRight, Play } from 'lucide-react'

export function Hero() {
  return (
    <section className="bg-gradient-to-br from-primary-50 to-indigo-100 py-20 lg:py-28">
      <div className="max-w-7xl mx-auto px-4 sm:px-6 lg:px-8">
        <div className="text-center">
          <h1 className="text-4xl sm:text-5xl lg:text-6xl font-bold text-gray-900 mb-6">
<<<<<<< HEAD
            Build Amazing{' '}
            <span className="text-primary-600">SaaS Products</span> Faster
          </h1>
          <p className="text-xl text-gray-600 mb-8 max-w-3xl mx-auto">
            Everything you need to launch your SaaS business. Authentication,
            payments, database, and beautiful UI components - all ready to go.
=======
            Everything you need to{' '}
            <span className="text-primary-600">succeed</span>
          </h1>
          <p className="text-xl text-gray-600 mb-8 max-w-3xl mx-auto">
            Build amazing SaaS products faster. Authentication, payments,
            database, and beautiful UI components - all ready to go.
>>>>>>> 8bfee115
          </p>
          <div className="flex flex-col sm:flex-row items-center justify-center gap-4 mb-12">
            <Link href="/signup" className="btn btn-primary text-lg px-8 py-3">
              Start Building <ArrowRight className="ml-2 h-5 w-5" />
            </Link>
            <button className="btn btn-secondary text-lg px-8 py-3">
              <Play className="mr-2 h-5 w-5" />
              Watch Demo
            </button>
          </div>

          {/* Demo Screenshot */}
          <div className="relative max-w-4xl mx-auto">
            <div className="bg-white rounded-lg shadow-2xl p-2">
              <div className="bg-gray-100 rounded aspect-video flex items-center justify-center">
                <span className="text-gray-500 text-lg">
                  Your SaaS Dashboard Preview
                </span>
              </div>
            </div>
          </div>
        </div>
      </div>
    </section>
  )
}<|MERGE_RESOLUTION|>--- conflicted
+++ resolved
@@ -7,21 +7,12 @@
       <div className="max-w-7xl mx-auto px-4 sm:px-6 lg:px-8">
         <div className="text-center">
           <h1 className="text-4xl sm:text-5xl lg:text-6xl font-bold text-gray-900 mb-6">
-<<<<<<< HEAD
-            Build Amazing{' '}
-            <span className="text-primary-600">SaaS Products</span> Faster
-          </h1>
-          <p className="text-xl text-gray-600 mb-8 max-w-3xl mx-auto">
-            Everything you need to launch your SaaS business. Authentication,
-            payments, database, and beautiful UI components - all ready to go.
-=======
             Everything you need to{' '}
             <span className="text-primary-600">succeed</span>
           </h1>
           <p className="text-xl text-gray-600 mb-8 max-w-3xl mx-auto">
             Build amazing SaaS products faster. Authentication, payments,
             database, and beautiful UI components - all ready to go.
->>>>>>> 8bfee115
           </p>
           <div className="flex flex-col sm:flex-row items-center justify-center gap-4 mb-12">
             <Link href="/signup" className="btn btn-primary text-lg px-8 py-3">
